--- conflicted
+++ resolved
@@ -6,11 +6,7 @@
 	"log"
 	"time"
 
-<<<<<<< HEAD
-	"github.com/heetch/regula/errortype"
-=======
 	"github.com/heetch/regula/errors"
->>>>>>> 50c617d6
 	"github.com/heetch/regula/rule"
 
 	"github.com/heetch/regula"
@@ -115,19 +111,11 @@
 
 	if err != nil {
 		switch err {
-<<<<<<< HEAD
-		case errortype.ErrRulesetNotFound:
-			// when the ruleset doesn't exist
-		case errortype.ErrTypeMismatch:
-			// when the ruleset returns the bad type
-		case errortype.ErrNoMatch:
-=======
 		case errors.ErrRulesetNotFound:
 			// when the ruleset doesn't exist
 		case errors.ErrTypeMismatch:
 			// when the ruleset returns the bad type
 		case errors.ErrNoMatch:
->>>>>>> 50c617d6
 			// when the ruleset doesn't match
 		default:
 			// something unexpected happened
