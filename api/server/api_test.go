--- conflicted
+++ resolved
@@ -268,13 +268,8 @@
 		})
 
 		t.Run("NOK - Ruleset not found", func(t *testing.T) {
-<<<<<<< HEAD
-			s.EvalFn = func(ctx context.Context, path string, params param.Params) (*regula.EvalResult, error) {
+			s.EvalFn = func(ctx context.Context, path string, params rule.Params) (*regula.EvalResult, error) {
 				return nil, rerrors.ErrRulesetNotFound
-=======
-			s.EvalFn = func(ctx context.Context, path string, params rule.Params) (*regula.EvalResult, error) {
-				return nil, regula.ErrRulesetNotFound
->>>>>>> a5fe8568
 			}
 
 			w := httptest.NewRecorder()
