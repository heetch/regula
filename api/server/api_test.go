package server

import (
	"bytes"
	"context"
	"encoding/json"
	"net/http"
	"net/http/httptest"
	"net/url"
	"strconv"
	"testing"
	"time"

	"github.com/heetch/regula"
	"github.com/heetch/regula/api"
<<<<<<< HEAD
	"github.com/heetch/regula/errortype"
=======
	rerrors "github.com/heetch/regula/errors"
>>>>>>> 50c617d6
	"github.com/heetch/regula/mock"
	"github.com/heetch/regula/param"
	"github.com/heetch/regula/rule"
	"github.com/heetch/regula/store"
	"github.com/pkg/errors"
	"github.com/stretchr/testify/assert"
	"github.com/stretchr/testify/require"
)

func TestAPI(t *testing.T) {
	s := new(mock.RulesetService)
	h := NewHandler(s, Config{
		WatchTimeout: 1 * time.Second,
	})

	t.Run("Root", func(t *testing.T) {
		w := httptest.NewRecorder()
		r := httptest.NewRequest("GET", "/", nil)
		h.ServeHTTP(w, r)
		require.Equal(t, http.StatusNotFound, w.Code)
	})

	t.Run("Get", func(t *testing.T) {
		r1, _ := regula.NewBoolRuleset(rule.New(rule.True(), rule.BoolValue(true)))
		e1 := store.RulesetEntry{
			Path:      "a",
			Version:   "version",
			Ruleset:   r1,
			Versions:  []string{"version"},
			Signature: regula.NewSignature(r1),
		}

		e2 := store.RulesetEntry{
			Path:      "a",
			Version:   "version2",
			Ruleset:   r1,
			Versions:  []string{"version1", "version2"},
			Signature: regula.NewSignature(r1),
		}

		call := func(t *testing.T, u string, code int, e *store.RulesetEntry, err error) {
			t.Helper()

			uu, uerr := url.Parse(u)
			require.NoError(t, uerr)
			version := uu.Query().Get("version")
			s.GetFn = func(ctx context.Context, path, v string) (*store.RulesetEntry, error) {
				require.Equal(t, v, version)
				return e, err
			}
			defer func() { s.GetFn = nil }()

			w := httptest.NewRecorder()
			r := httptest.NewRequest("GET", u, nil)
			h.ServeHTTP(w, r)

			require.Equal(t, code, w.Code)

			if code == http.StatusOK {
				var res api.Ruleset
				err := json.NewDecoder(w.Body).Decode(&res)
				require.NoError(t, err)
				require.Len(t, res.Versions, len(e.Versions))
				require.Equal(t, e.Path, res.Path)
				require.Equal(t, e.Signature, res.Signature)
				require.Equal(t, e.Version, res.Version)
				require.Equal(t, e.Ruleset, res.Ruleset)
			}
		}

		t.Run("Root", func(t *testing.T) {
			call(t, "/rulesets/a", http.StatusOK, &e1, nil)
		})

		t.Run("NotFound", func(t *testing.T) {
			call(t, "/rulesets/b", http.StatusNotFound, &e1, store.ErrNotFound)
		})

		t.Run("UnexpectedError", func(t *testing.T) {
			call(t, "/rulesets/a", http.StatusInternalServerError, &e1, errors.New("unexpected error"))
		})

		t.Run("Specific version", func(t *testing.T) {
			call(t, "/rulesets/a?version=version2", http.StatusOK, &e2, nil)
		})
	})

	t.Run("List", func(t *testing.T) {
		r1, _ := regula.NewBoolRuleset(rule.New(rule.True(), rule.BoolValue(true)))
		r2, _ := regula.NewBoolRuleset(rule.New(rule.True(), rule.BoolValue(true)))
		l := store.RulesetEntries{
			Entries: []store.RulesetEntry{
				{Path: "aa", Ruleset: r1},
				{Path: "bb", Ruleset: r2},
			},
			Revision: "somerev",
			Continue: "sometoken",
		}

		call := func(t *testing.T, u string, code int, l *store.RulesetEntries, lopt *store.ListOptions, err error) {
			t.Helper()

			uu, uerr := url.Parse(u)
			require.NoError(t, uerr)
			limit := uu.Query().Get("limit")
			if limit == "" {
				limit = "0"
			}
			token := uu.Query().Get("continue")

			s.ListFn = func(ctx context.Context, prefix string, opt *store.ListOptions) (*store.RulesetEntries, error) {
				assert.Equal(t, limit, strconv.Itoa(opt.Limit))
				assert.Equal(t, token, opt.ContinueToken)
				assert.Equal(t, lopt, opt)
				return l, err
			}
			defer func() { s.ListFn = nil }()

			w := httptest.NewRecorder()
			r := httptest.NewRequest("GET", u, nil)
			h.ServeHTTP(w, r)

			require.Equal(t, code, w.Code)

			if code == http.StatusOK {
				var res api.Rulesets
				err := json.NewDecoder(w.Body).Decode(&res)
				require.NoError(t, err)
				require.Equal(t, len(l.Entries), len(res.Rulesets))
				for i := range l.Entries {
					require.EqualValues(t, l.Entries[i], res.Rulesets[i])
				}
				if len(l.Entries) > 0 {
					require.Equal(t, "sometoken", res.Continue)
				}
			}
		}

		t.Run("Root", func(t *testing.T) {
			call(t, "/rulesets/?list", http.StatusOK, &l, &store.ListOptions{}, nil)
		})

		t.Run("WithPrefix", func(t *testing.T) {
			call(t, "/rulesets/a?list", http.StatusOK, &l, &store.ListOptions{}, nil)
		})

		t.Run("WithLimitAndContinue", func(t *testing.T) {
			opt := store.ListOptions{
				Limit:         10,
				ContinueToken: "abc123",
			}
			call(t, "/rulesets/a?list&limit=10&continue=abc123", http.StatusOK, &l, &opt, nil)
		})

		t.Run("NoResultOnRoot", func(t *testing.T) {
			call(t, "/rulesets/?list", http.StatusOK, new(store.RulesetEntries), &store.ListOptions{}, nil)
		})

		t.Run("NoResultOnPrefix", func(t *testing.T) {
			call(t, "/rulesets/someprefix?list", http.StatusNotFound, new(store.RulesetEntries), &store.ListOptions{}, store.ErrNotFound)
		})

		t.Run("InvalidToken", func(t *testing.T) {
			call(t, "/rulesets/someprefix?list", http.StatusBadRequest, new(store.RulesetEntries), &store.ListOptions{}, store.ErrInvalidContinueToken)
		})

		t.Run("UnexpectedError", func(t *testing.T) {
			call(t, "/rulesets/someprefix?list", http.StatusInternalServerError, new(store.RulesetEntries), &store.ListOptions{}, errors.New("unexpected error"))
		})

		t.Run("InvalidLimit", func(t *testing.T) {
			call(t, "/rulesets/someprefix?list&limit=badlimit", http.StatusBadRequest, nil, &store.ListOptions{}, nil)
		})

		t.Run("PathsParameter", func(t *testing.T) {
			opt := store.ListOptions{
				PathsOnly: true,
			}
			call(t, "/rulesets/a?list&paths", http.StatusOK, &l, &opt, nil)
		})

		t.Run("VersionsParameter", func(t *testing.T) {
			opt := store.ListOptions{
				AllVersions: true,
			}
			call(t, "/rulesets/a?list&versions", http.StatusOK, &l, &opt, nil)
		})

		t.Run("InvalidParametersCombination", func(t *testing.T) {
			call(t, "/rulesets/someprefix?list&paths&versions", http.StatusBadRequest, nil, &store.ListOptions{}, nil)
		})
	})

	t.Run("Eval", func(t *testing.T) {
		call := func(t *testing.T, url string, code int, result *api.EvalResult, testParamsFn func(params param.Params)) {
			t.Helper()
			resetStore(s)

			s.EvalFn = func(ctx context.Context, path string, params param.Params) (*regula.EvalResult, error) {
				testParamsFn(params)
				return (*regula.EvalResult)(result), nil
			}

			s.EvalVersionFn = func(ctx context.Context, path, version string, params param.Params) (*regula.EvalResult, error) {
				return (*regula.EvalResult)(result), nil
			}

			w := httptest.NewRecorder()
			r := httptest.NewRequest("GET", url, nil)
			h.ServeHTTP(w, r)

			require.Equal(t, code, w.Code)

			if code == http.StatusOK {
				var res api.EvalResult
				err := json.NewDecoder(w.Body).Decode(&res)
				require.NoError(t, err)
				require.EqualValues(t, result, &res)
			}
		}

		t.Run("OK", func(t *testing.T) {
			exp := api.EvalResult{
				Value: rule.StringValue("success"),
			}

			call(t, "/rulesets/path/to/my/ruleset?eval&str=str&nb=10&boolean=true", http.StatusOK, &exp, func(params param.Params) {
				s, err := params.GetString("str")
				require.NoError(t, err)
				require.Equal(t, "str", s)
				i, err := params.GetInt64("nb")
				require.NoError(t, err)
				require.Equal(t, int64(10), i)
				b, err := params.GetBool("boolean")
				require.NoError(t, err)
				require.True(t, b)
			})
			require.Equal(t, 1, s.EvalCount)
		})

		t.Run("OK With version", func(t *testing.T) {
			exp := api.EvalResult{
				Value:   rule.StringValue("success"),
				Version: "123",
			}

			call(t, "/rulesets/path/to/my/ruleset?eval&version=123&str=str&nb=10&boolean=true", http.StatusOK, &exp, func(params param.Params) {
				s, err := params.GetString("str")
				require.NoError(t, err)
				require.Equal(t, "str", s)
			})
			require.Equal(t, 1, s.EvalVersionCount)
		})

		t.Run("NOK - Ruleset not found", func(t *testing.T) {
<<<<<<< HEAD
			s.EvalFn = func(ctx context.Context, path string, params param.Params) (*regula.EvalResult, error) {
				return nil, errortype.ErrRulesetNotFound
=======
			s.EvalFn = func(ctx context.Context, path string, params rule.Params) (*regula.EvalResult, error) {
				return nil, rerrors.ErrRulesetNotFound
>>>>>>> 50c617d6
			}

			w := httptest.NewRecorder()
			r := httptest.NewRequest("GET", "/rulesets/path/to/my/ruleset?eval&foo=10", nil)
			h.ServeHTTP(w, r)

			exp := api.Error{
				Err: "the path 'path/to/my/ruleset' doesn't exist",
			}

			var resp api.Error
			err := json.Unmarshal(w.Body.Bytes(), &resp)
			require.NoError(t, err)
			require.Equal(t, http.StatusNotFound, w.Code)
			require.Equal(t, exp, resp)
		})

		t.Run("NOK - errors", func(t *testing.T) {
			errs := []error{
<<<<<<< HEAD
				errortype.ErrParamNotFound,
				errortype.ErrParamTypeMismatch,
				errortype.ErrNoMatch,
=======
				rerrors.ErrParamNotFound,
				rerrors.ErrParamTypeMismatch,
				rerrors.ErrNoMatch,
>>>>>>> 50c617d6
			}

			for _, e := range errs {
				s.EvalFn = func(ctx context.Context, path string, params param.Params) (*regula.EvalResult, error) {
					return nil, e
				}

				w := httptest.NewRecorder()
				r := httptest.NewRequest("GET", "/rulesets/path/to/my/ruleset?eval&foo=10", nil)
				h.ServeHTTP(w, r)

				require.Equal(t, http.StatusBadRequest, w.Code)
			}
		})
	})

	t.Run("Watch", func(t *testing.T) {
		r1, _ := regula.NewBoolRuleset(rule.New(rule.True(), rule.BoolValue(true)))
		r2, _ := regula.NewBoolRuleset(rule.New(rule.True(), rule.BoolValue(true)))
		l := store.RulesetEvents{
			Events: []store.RulesetEvent{
				{Type: store.RulesetPutEvent, Path: "a", Ruleset: r1},
				{Type: store.RulesetPutEvent, Path: "b", Ruleset: r2},
				{Type: store.RulesetPutEvent, Path: "a", Ruleset: r2},
			},
			Revision: "rev",
		}

		call := func(t *testing.T, url string, code int, es *store.RulesetEvents, err error) {
			t.Helper()

			s.WatchFn = func(context.Context, string, string) (*store.RulesetEvents, error) {
				return es, err
			}
			defer func() { s.WatchFn = nil }()

			w := httptest.NewRecorder()
			r := httptest.NewRequest("GET", url, nil)
			h.ServeHTTP(w, r)

			require.Equal(t, code, w.Code)

			if code == http.StatusOK {
				var res store.RulesetEvents
				err := json.NewDecoder(w.Body).Decode(&res)
				require.NoError(t, err)
				if es != nil {
					require.Equal(t, len(es.Events), len(res.Events))
					for i := range l.Events {
						require.Equal(t, l.Events[i], res.Events[i])
					}
				}
			}
		}

		t.Run("Root", func(t *testing.T) {
			call(t, "/rulesets/?watch", http.StatusOK, &l, nil)
		})

		t.Run("WithPrefix", func(t *testing.T) {
			call(t, "/rulesets/a?watch", http.StatusOK, &l, nil)
		})

		t.Run("NotFound", func(t *testing.T) {
			call(t, "/rulesets/a?watch", http.StatusNotFound, &l, store.ErrNotFound)
		})

		t.Run("WithRevision", func(t *testing.T) {
			t.Helper()

			s.WatchFn = func(ctx context.Context, prefix string, revision string) (*store.RulesetEvents, error) {
				require.Equal(t, "a", prefix)
				require.Equal(t, "somerev", revision)
				return &l, nil
			}
			defer func() { s.WatchFn = nil }()

			w := httptest.NewRecorder()
			r := httptest.NewRequest("GET", "/rulesets/a?watch&revision=somerev", nil)
			h.ServeHTTP(w, r)

			require.Equal(t, http.StatusOK, w.Code)

			var res store.RulesetEvents
			err := json.NewDecoder(w.Body).Decode(&res)
			require.NoError(t, err)
			require.Equal(t, len(l.Events), len(res.Events))
			for i := range l.Events {
				require.Equal(t, l.Events[i], res.Events[i])
			}
		})

		t.Run("Timeout", func(t *testing.T) {
			call(t, "/rulesets/?watch", http.StatusOK, nil, context.DeadlineExceeded)
		})

		t.Run("ContextCanceled", func(t *testing.T) {
			call(t, "/rulesets/?watch", http.StatusOK, nil, context.Canceled)
		})
	})

	t.Run("Put", func(t *testing.T) {
		r1, _ := regula.NewBoolRuleset(rule.New(rule.True(), rule.BoolValue(true)))
		e1 := store.RulesetEntry{
			Path:    "a",
			Version: "version",
			Ruleset: r1,
		}

		call := func(t *testing.T, url string, code int, e *store.RulesetEntry, putErr error) {
			t.Helper()

			s.PutFn = func(context.Context, string) (*store.RulesetEntry, error) {
				return e, putErr
			}
			defer func() { s.PutFn = nil }()

			var buf bytes.Buffer
			err := json.NewEncoder(&buf).Encode(r1)
			require.NoError(t, err)

			w := httptest.NewRecorder()
			r := httptest.NewRequest("PUT", url, &buf)
			h.ServeHTTP(w, r)

			require.Equal(t, code, w.Code)

			if code == http.StatusOK {
				var rs api.Ruleset
				err := json.NewDecoder(w.Body).Decode(&rs)
				require.NoError(t, err)
				require.EqualValues(t, *e, rs)
			}
		}

		t.Run("OK", func(t *testing.T) {
			call(t, "/rulesets/a", http.StatusOK, &e1, nil)
		})

		t.Run("NotModified", func(t *testing.T) {
			call(t, "/rulesets/a", http.StatusOK, &e1, store.ErrNotModified)
		})

		t.Run("EmptyPath", func(t *testing.T) {
			call(t, "/rulesets/", http.StatusNotFound, &e1, nil)
		})

		t.Run("StoreError", func(t *testing.T) {
			call(t, "/rulesets/a", http.StatusInternalServerError, nil, errors.New("some error"))
		})

		t.Run("Bad ruleset name", func(t *testing.T) {
			call(t, "/rulesets/a", http.StatusBadRequest, nil, new(store.ValidationError))
		})

		t.Run("Bad param name", func(t *testing.T) {
			call(t, "/rulesets/a", http.StatusBadRequest, nil, new(store.ValidationError))
		})
	})
}

func resetStore(s *mock.RulesetService) {
	s.ListCount = 0
	s.WatchCount = 0
	s.PutCount = 0
	s.EvalCount = 0
	s.EvalVersionCount = 0
	s.ListFn = nil
	s.WatchFn = nil
	s.PutFn = nil
	s.EvalFn = nil
	s.EvalVersionFn = nil
}<|MERGE_RESOLUTION|>--- conflicted
+++ resolved
@@ -13,11 +13,7 @@
 
 	"github.com/heetch/regula"
 	"github.com/heetch/regula/api"
-<<<<<<< HEAD
-	"github.com/heetch/regula/errortype"
-=======
 	rerrors "github.com/heetch/regula/errors"
->>>>>>> 50c617d6
 	"github.com/heetch/regula/mock"
 	"github.com/heetch/regula/param"
 	"github.com/heetch/regula/rule"
@@ -273,13 +269,8 @@
 		})
 
 		t.Run("NOK - Ruleset not found", func(t *testing.T) {
-<<<<<<< HEAD
-			s.EvalFn = func(ctx context.Context, path string, params param.Params) (*regula.EvalResult, error) {
-				return nil, errortype.ErrRulesetNotFound
-=======
 			s.EvalFn = func(ctx context.Context, path string, params rule.Params) (*regula.EvalResult, error) {
 				return nil, rerrors.ErrRulesetNotFound
->>>>>>> 50c617d6
 			}
 
 			w := httptest.NewRecorder()
@@ -299,15 +290,9 @@
 
 		t.Run("NOK - errors", func(t *testing.T) {
 			errs := []error{
-<<<<<<< HEAD
-				errortype.ErrParamNotFound,
-				errortype.ErrParamTypeMismatch,
-				errortype.ErrNoMatch,
-=======
 				rerrors.ErrParamNotFound,
 				rerrors.ErrParamTypeMismatch,
 				rerrors.ErrNoMatch,
->>>>>>> 50c617d6
 			}
 
 			for _, e := range errs {
