--- conflicted
+++ resolved
@@ -3,11 +3,7 @@
 import (
 	"testing"
 
-<<<<<<< HEAD
-	"github.com/heetch/regula/errortype"
-=======
 	"github.com/heetch/regula/errors"
->>>>>>> 50c617d6
 	"github.com/stretchr/testify/require"
 )
 
@@ -26,11 +22,7 @@
 	t.Run("GetString - NOK - ErrParamNotFound", func(t *testing.T) {
 		_, err := p.GetString("badkey")
 		require.Error(t, err)
-<<<<<<< HEAD
-		require.Equal(t, err, errortype.ErrParamNotFound)
-=======
 		require.Equal(t, err, errors.ErrParamNotFound)
->>>>>>> 50c617d6
 	})
 }
 
@@ -49,21 +41,13 @@
 	t.Run("GetBool - NOK - ErrParamNotFound", func(t *testing.T) {
 		_, err := p.GetBool("badkey")
 		require.Error(t, err)
-<<<<<<< HEAD
-		require.Equal(t, err, errortype.ErrParamNotFound)
-=======
 		require.Equal(t, err, errors.ErrParamNotFound)
->>>>>>> 50c617d6
 	})
 
 	t.Run("GetBool - NOK - ErrParamTypeMismatch", func(t *testing.T) {
 		_, err := p.GetBool("string")
 		require.Error(t, err)
-<<<<<<< HEAD
-		require.Equal(t, err, errortype.ErrParamTypeMismatch)
-=======
 		require.Equal(t, err, errors.ErrParamTypeMismatch)
->>>>>>> 50c617d6
 	})
 }
 
@@ -82,21 +66,13 @@
 	t.Run("GetInt64 - NOK - ErrParamNotFound", func(t *testing.T) {
 		_, err := p.GetInt64("badkey")
 		require.Error(t, err)
-<<<<<<< HEAD
-		require.Equal(t, err, errortype.ErrParamNotFound)
-=======
 		require.Equal(t, err, errors.ErrParamNotFound)
->>>>>>> 50c617d6
 	})
 
 	t.Run("GetInt64 - NOK - ErrParamTypeMismatch", func(t *testing.T) {
 		_, err := p.GetInt64("string")
 		require.Error(t, err)
-<<<<<<< HEAD
-		require.Equal(t, err, errortype.ErrParamTypeMismatch)
-=======
 		require.Equal(t, err, errors.ErrParamTypeMismatch)
->>>>>>> 50c617d6
 	})
 }
 
@@ -115,20 +91,12 @@
 	t.Run("GetFloat64 - NOK - ErrParamNotFound", func(t *testing.T) {
 		_, err := p.GetFloat64("badkey")
 		require.Error(t, err)
-<<<<<<< HEAD
-		require.Equal(t, err, errortype.ErrParamNotFound)
-=======
 		require.Equal(t, err, errors.ErrParamNotFound)
->>>>>>> 50c617d6
 	})
 
 	t.Run("GetFloat64 - NOK - ErrParamTypeMismatch", func(t *testing.T) {
 		_, err := p.GetFloat64("string")
 		require.Error(t, err)
-<<<<<<< HEAD
-		require.Equal(t, err, errortype.ErrParamTypeMismatch)
-=======
 		require.Equal(t, err, errors.ErrParamTypeMismatch)
->>>>>>> 50c617d6
 	})
 }