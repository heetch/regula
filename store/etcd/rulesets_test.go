--- conflicted
+++ resolved
@@ -13,11 +13,7 @@
 
 	"github.com/coreos/etcd/clientv3"
 	"github.com/heetch/regula"
-<<<<<<< HEAD
-	"github.com/heetch/regula/errortype"
-=======
 	"github.com/heetch/regula/errors"
->>>>>>> 50c617d6
 	"github.com/heetch/regula/rule"
 	"github.com/heetch/regula/store"
 	"github.com/heetch/regula/store/etcd"
@@ -822,11 +818,7 @@
 		_, err := s.Eval(context.Background(), "notexists", regula.Params{
 			"id": "123",
 		})
-<<<<<<< HEAD
-		require.Equal(t, errortype.ErrRulesetNotFound, err)
-=======
 		require.Equal(t, errors.ErrRulesetNotFound, err)
->>>>>>> 50c617d6
 	})
 }
 
@@ -861,21 +853,13 @@
 		_, err := s.EvalVersion(context.Background(), "b", entry.Version, regula.Params{
 			"id": "123",
 		})
-<<<<<<< HEAD
-		require.Equal(t, errortype.ErrRulesetNotFound, err)
-=======
 		require.Equal(t, errors.ErrRulesetNotFound, err)
->>>>>>> 50c617d6
 	})
 
 	t.Run("BadVersion", func(t *testing.T) {
 		_, err := s.EvalVersion(context.Background(), "a", "someversion", regula.Params{
 			"id": "123",
 		})
-<<<<<<< HEAD
-		require.Equal(t, errortype.ErrRulesetNotFound, err)
-=======
 		require.Equal(t, errors.ErrRulesetNotFound, err)
->>>>>>> 50c617d6
 	})
 }