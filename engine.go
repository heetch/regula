package regula

import (
	"context"
	"strconv"
	"sync"

	"github.com/heetch/confita"
	"github.com/heetch/confita/backend"
<<<<<<< HEAD
	rerrors "github.com/heetch/regula/errors"
=======
>>>>>>> 0322d786
	"github.com/heetch/regula/param"
	"github.com/heetch/regula/rule"
	"github.com/pkg/errors"
)

// Engine is used to evaluate a ruleset against a group of parameters.
// It provides a list of type safe methods to evaluate a ruleset and always returns the expected type to the caller.
// The engine is stateless and relies on the given evaluator to evaluate a ruleset.
// It is safe for concurrent use.
type Engine struct {
	evaluator Evaluator
}

// NewEngine creates an Engine using the given evaluator.
func NewEngine(evaluator Evaluator) *Engine {
	return &Engine{
		evaluator: evaluator,
	}
}

// Get evaluates a ruleset and returns the result.
func (e *Engine) get(ctx context.Context, typ, path string, params param.Params, opts ...Option) (*EvalResult, error) {
	var cfg engineConfig
	for _, opt := range opts {
		opt(&cfg)
	}

	var (
		result *EvalResult
		err    error
	)

	if cfg.Version != "" {
		result, err = e.evaluator.EvalVersion(ctx, path, cfg.Version, params)
	} else {
		result, err = e.evaluator.Eval(ctx, path, params)
	}
	if err != nil {
		if err == rerrors.ErrRulesetNotFound || err == rerrors.ErrNoMatch {
			return nil, err
		}
		return nil, errors.Wrap(err, "failed to evaluate ruleset")
	}

	if result.Value.Type != typ {
		return nil, rerrors.ErrTypeMismatch
	}

	return result, nil
}

// GetString evaluates a ruleset and returns the result as a string.
func (e *Engine) GetString(ctx context.Context, path string, params param.Params, opts ...Option) (string, *EvalResult, error) {
	res, err := e.get(ctx, "string", path, params, opts...)
	if err != nil {
		return "", nil, err
	}

	return res.Value.Data, res, nil
}

// GetBool evaluates a ruleset and returns the result as a bool.
func (e *Engine) GetBool(ctx context.Context, path string, params param.Params, opts ...Option) (bool, *EvalResult, error) {
	res, err := e.get(ctx, "bool", path, params, opts...)
	if err != nil {
		return false, nil, err
	}

	b, err := strconv.ParseBool(res.Value.Data)
	return b, res, err
}

// GetInt64 evaluates a ruleset and returns the result as an int64.
func (e *Engine) GetInt64(ctx context.Context, path string, params param.Params, opts ...Option) (int64, *EvalResult, error) {
	res, err := e.get(ctx, "int64", path, params, opts...)
	if err != nil {
		return 0, nil, err
	}

	i, err := strconv.ParseInt(res.Value.Data, 10, 64)
	return i, res, err
}

// GetFloat64 evaluates a ruleset and returns the result as a float64.
func (e *Engine) GetFloat64(ctx context.Context, path string, params param.Params, opts ...Option) (float64, *EvalResult, error) {
	res, err := e.get(ctx, "float64", path, params, opts...)
	if err != nil {
		return 0, nil, err
	}

	f, err := strconv.ParseFloat(res.Value.Data, 64)
	return f, res, err
}

// LoadStruct takes a pointer to struct and params and loads rulesets into fields
// tagged with the "ruleset" struct tag.
func (e *Engine) LoadStruct(ctx context.Context, to interface{}, params param.Params) error {
	b := backend.Func("regula", func(ctx context.Context, path string) ([]byte, error) {
		res, err := e.evaluator.Eval(ctx, path, params)
		if err != nil {
			if err == rerrors.ErrRulesetNotFound {
				return nil, backend.ErrNotFound
			}

			return nil, err
		}

		return []byte(res.Value.Data), nil
	})

	l := confita.NewLoader(b)
	l.Tag = "ruleset"

	return l.Load(ctx, to)
}

type engineConfig struct {
	Version string
}

// Option is used to customize the engine behaviour.
type Option func(cfg *engineConfig)

// Version is an option used to describe which ruleset version the engine should return.
func Version(version string) Option {
	return func(cfg *engineConfig) {
		cfg.Version = version
	}
}

// An Evaluator provides methods to evaluate rulesets from any location.
// Long running implementations must listen to the given context for timeout and cancelation.
type Evaluator interface {
	// Eval evaluates a ruleset using the given params.
<<<<<<< HEAD
	// If no ruleset is found for a given path, the implementation must return errortype.ErrRulesetNotFound.
	Eval(ctx context.Context, path string, params param.Params) (*EvalResult, error)
	// EvalVersion evaluates a specific version of a ruleset using the given params.
	// If no ruleset is found for a given path, the implementation must return errortype.ErrRulesetNotFound.
=======
	// If no ruleset is found for a given path, the implementation must return ErrRulesetNotFound.
	Eval(ctx context.Context, path string, params param.Params) (*EvalResult, error)
	// EvalVersion evaluates a specific version of a ruleset using the given params.
	// If no ruleset is found for a given path, the implementation must return ErrRulesetNotFound.
>>>>>>> 0322d786
	EvalVersion(ctx context.Context, path string, version string, params param.Params) (*EvalResult, error)
}

// EvalResult is the product of an evaluation. It contains the value generated as long as some metadata.
type EvalResult struct {
	// Result of the evaluation
	Value *rule.Value
	// Version of the ruleset that generated this value
	Version string
}

// RulesetBuffer can hold a group of rulesets in memory and can be used as an evaluator.
// It is safe for concurrent use.
type RulesetBuffer struct {
	rw       sync.RWMutex
	rulesets map[string][]*rulesetInfo
}

// NewRulesetBuffer creates a ready to use RulesetBuffer.
func NewRulesetBuffer() *RulesetBuffer {
	return &RulesetBuffer{
		rulesets: make(map[string][]*rulesetInfo),
	}
}

type rulesetInfo struct {
	path, version string
	r             *Ruleset
}

// Add adds the given ruleset version to a list for a specific path.
// The last added ruleset is treated as the latest version.
func (b *RulesetBuffer) Add(path, version string, r *Ruleset) {
	b.rw.Lock()
	b.rulesets[path] = append(b.rulesets[path], &rulesetInfo{path, version, r})
	b.rw.Unlock()
}

// Latest returns the latest version of a ruleset.
func (b *RulesetBuffer) Latest(path string) (*Ruleset, string, error) {
	b.rw.RLock()
	defer b.rw.RUnlock()

	l, ok := b.rulesets[path]
	if !ok || len(l) == 0 {
		return nil, "", rerrors.ErrRulesetNotFound
	}

	return l[len(l)-1].r, l[len(l)-1].version, nil
}

// GetVersion returns a ruleset associated with the given path and version.
func (b *RulesetBuffer) GetVersion(path, version string) (*Ruleset, error) {
	b.rw.RLock()
	defer b.rw.RUnlock()

	ri, err := b.getVersion(path, version)
	if err != nil {
		return nil, err
	}

	return ri.r, nil
}

<<<<<<< HEAD
// Eval evaluates the latest added ruleset or returns errortype.ErrRulesetNotFound if not found.
=======
// Eval evaluates the latest added ruleset or returns ErrRulesetNotFound if not found.
>>>>>>> 0322d786
func (b *RulesetBuffer) Eval(ctx context.Context, path string, params param.Params) (*EvalResult, error) {
	b.rw.RLock()
	defer b.rw.RUnlock()

	l, ok := b.rulesets[path]
	if !ok || len(l) == 0 {
		return nil, rerrors.ErrRulesetNotFound
	}

	ri := l[len(l)-1]
	v, err := ri.r.Eval(params)
	if err != nil {
		return nil, err
	}

	return &EvalResult{
		Value:   v,
		Version: ri.version,
	}, nil
}

func (b *RulesetBuffer) getVersion(path, version string) (*rulesetInfo, error) {
	l, ok := b.rulesets[path]
	if !ok || len(l) == 0 {
		return nil, rerrors.ErrRulesetNotFound
	}

	for _, ri := range l {
		if ri.version == version {
			return ri, nil
		}
	}
	return nil, rerrors.ErrRulesetNotFound
}

<<<<<<< HEAD
// EvalVersion evaluates the selected ruleset version or returns errortype.ErrRulesetNotFound if not found.
=======
// EvalVersion evaluates the selected ruleset version or returns ErrRulesetNotFound if not found.
>>>>>>> 0322d786
func (b *RulesetBuffer) EvalVersion(ctx context.Context, path, version string, params param.Params) (*EvalResult, error) {
	b.rw.RLock()
	defer b.rw.RUnlock()

	ri, err := b.getVersion(path, version)
	if err != nil {
		return nil, err
	}

	v, err := ri.r.Eval(params)
	if err != nil {
		return nil, err
	}

	return &EvalResult{
		Value:   v,
		Version: ri.version,
	}, nil
}<|MERGE_RESOLUTION|>--- conflicted
+++ resolved
@@ -7,10 +7,7 @@
 
 	"github.com/heetch/confita"
 	"github.com/heetch/confita/backend"
-<<<<<<< HEAD
 	rerrors "github.com/heetch/regula/errors"
-=======
->>>>>>> 0322d786
 	"github.com/heetch/regula/param"
 	"github.com/heetch/regula/rule"
 	"github.com/pkg/errors"
@@ -145,17 +142,10 @@
 // Long running implementations must listen to the given context for timeout and cancelation.
 type Evaluator interface {
 	// Eval evaluates a ruleset using the given params.
-<<<<<<< HEAD
-	// If no ruleset is found for a given path, the implementation must return errortype.ErrRulesetNotFound.
-	Eval(ctx context.Context, path string, params param.Params) (*EvalResult, error)
-	// EvalVersion evaluates a specific version of a ruleset using the given params.
-	// If no ruleset is found for a given path, the implementation must return errortype.ErrRulesetNotFound.
-=======
 	// If no ruleset is found for a given path, the implementation must return ErrRulesetNotFound.
 	Eval(ctx context.Context, path string, params param.Params) (*EvalResult, error)
 	// EvalVersion evaluates a specific version of a ruleset using the given params.
 	// If no ruleset is found for a given path, the implementation must return ErrRulesetNotFound.
->>>>>>> 0322d786
 	EvalVersion(ctx context.Context, path string, version string, params param.Params) (*EvalResult, error)
 }
 
@@ -220,11 +210,7 @@
 	return ri.r, nil
 }
 
-<<<<<<< HEAD
-// Eval evaluates the latest added ruleset or returns errortype.ErrRulesetNotFound if not found.
-=======
 // Eval evaluates the latest added ruleset or returns ErrRulesetNotFound if not found.
->>>>>>> 0322d786
 func (b *RulesetBuffer) Eval(ctx context.Context, path string, params param.Params) (*EvalResult, error) {
 	b.rw.RLock()
 	defer b.rw.RUnlock()
@@ -260,11 +246,7 @@
 	return nil, rerrors.ErrRulesetNotFound
 }
 
-<<<<<<< HEAD
-// EvalVersion evaluates the selected ruleset version or returns errortype.ErrRulesetNotFound if not found.
-=======
 // EvalVersion evaluates the selected ruleset version or returns ErrRulesetNotFound if not found.
->>>>>>> 0322d786
 func (b *RulesetBuffer) EvalVersion(ctx context.Context, path, version string, params param.Params) (*EvalResult, error) {
 	b.rw.RLock()
 	defer b.rw.RUnlock()
