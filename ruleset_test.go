package regula

import (
	"encoding/json"
	"testing"

<<<<<<< HEAD
	"github.com/heetch/regula/errortype"
=======
	"github.com/heetch/regula/errors"
>>>>>>> 50c617d6
	"github.com/heetch/regula/rule"
	"github.com/stretchr/testify/require"
)

func TestRulesetEval(t *testing.T) {
	t.Run("Match string", func(t *testing.T) {
		r, err := NewStringRuleset(
			rule.New(rule.Eq(rule.StringValue("foo"), rule.StringValue("bar")), rule.StringValue("first")),
			rule.New(rule.Eq(rule.StringValue("foo"), rule.StringValue("foo")), rule.StringValue("second")),
		)
		require.NoError(t, err)

		res, err := r.Eval(nil)
		require.NoError(t, err)
		require.Equal(t, "second", res.Data)
	})

	t.Run("Match bool", func(t *testing.T) {
		r, err := NewBoolRuleset(
			rule.New(rule.Eq(rule.StringValue("foo"), rule.StringValue("bar")), rule.BoolValue(false)),
			rule.New(rule.Eq(rule.StringValue("foo"), rule.StringValue("foo")), rule.BoolValue(true)),
		)
		require.NoError(t, err)

		res, err := r.Eval(nil)
		require.NoError(t, err)
		require.Equal(t, "true", res.Data)
	})

	t.Run("Type mismatch", func(t *testing.T) {
		_, err := NewStringRuleset(
			rule.New(rule.Eq(rule.StringValue("foo"), rule.StringValue("bar")), rule.StringValue("first")),
			rule.New(rule.Eq(rule.StringValue("foo"), rule.StringValue("foo")), rule.BoolValue(true)),
		)
<<<<<<< HEAD
		require.Equal(t, errortype.ErrRulesetIncoherentType, err)
=======
		require.Equal(t, errors.ErrRulesetIncoherentType, err)
>>>>>>> 50c617d6
	})

	t.Run("No match", func(t *testing.T) {
		r, err := NewStringRuleset(
			rule.New(rule.Eq(rule.StringValue("foo"), rule.StringValue("bar")), rule.StringValue("first")),
			rule.New(rule.Eq(rule.StringValue("bar"), rule.StringValue("foo")), rule.StringValue("second")),
		)
		require.NoError(t, err)

		_, err = r.Eval(nil)
<<<<<<< HEAD
		require.Equal(t, errortype.ErrNoMatch, err)
=======
		require.Equal(t, errors.ErrNoMatch, err)
>>>>>>> 50c617d6
	})

	t.Run("Default", func(t *testing.T) {
		r, err := NewStringRuleset(
			rule.New(rule.Eq(rule.StringValue("foo"), rule.StringValue("bar")), rule.StringValue("first")),
			rule.New(rule.Eq(rule.StringValue("bar"), rule.StringValue("foo")), rule.StringValue("second")),
			rule.New(rule.True(), rule.StringValue("default")),
		)
		require.NoError(t, err)

		res, err := r.Eval(nil)
		require.NoError(t, err)
		require.Equal(t, "default", res.Data)
	})
}

func TestRulesetEncDec(t *testing.T) {
	r1, err := NewStringRuleset(
		rule.New(rule.Eq(rule.StringValue("foo"), rule.StringValue("bar")), rule.StringValue("first")),
		rule.New(rule.Eq(rule.StringValue("bar"), rule.StringParam("foo")), rule.StringValue("second")),
		rule.New(rule.True(), rule.StringValue("default")),
	)
	require.NoError(t, err)

	raw, err := json.Marshal(r1)
	require.NoError(t, err)

	var r2 Ruleset
	err = json.Unmarshal(raw, &r2)
	require.NoError(t, err)

	require.Equal(t, r1, &r2)
}

func TestRulesetParams(t *testing.T) {
	r1, err := NewStringRuleset(
		rule.New(rule.Eq(rule.StringParam("foo"), rule.Int64Param("bar")), rule.StringValue("first")),
		rule.New(rule.Eq(rule.StringParam("foo"), rule.Float64Param("baz")), rule.StringValue("second")),
		rule.New(rule.True(), rule.StringValue("default")),
	)
	require.NoError(t, err)
	require.Equal(t, []rule.Param{
		*rule.StringParam("foo"),
		*rule.Int64Param("bar"),
		*rule.Float64Param("baz"),
	}, r1.Params())
}<|MERGE_RESOLUTION|>--- conflicted
+++ resolved
@@ -4,11 +4,7 @@
 	"encoding/json"
 	"testing"
 
-<<<<<<< HEAD
-	"github.com/heetch/regula/errortype"
-=======
 	"github.com/heetch/regula/errors"
->>>>>>> 50c617d6
 	"github.com/heetch/regula/rule"
 	"github.com/stretchr/testify/require"
 )
@@ -43,11 +39,7 @@
 			rule.New(rule.Eq(rule.StringValue("foo"), rule.StringValue("bar")), rule.StringValue("first")),
 			rule.New(rule.Eq(rule.StringValue("foo"), rule.StringValue("foo")), rule.BoolValue(true)),
 		)
-<<<<<<< HEAD
-		require.Equal(t, errortype.ErrRulesetIncoherentType, err)
-=======
 		require.Equal(t, errors.ErrRulesetIncoherentType, err)
->>>>>>> 50c617d6
 	})
 
 	t.Run("No match", func(t *testing.T) {
@@ -58,11 +50,7 @@
 		require.NoError(t, err)
 
 		_, err = r.Eval(nil)
-<<<<<<< HEAD
-		require.Equal(t, errortype.ErrNoMatch, err)
-=======
 		require.Equal(t, errors.ErrNoMatch, err)
->>>>>>> 50c617d6
 	})
 
 	t.Run("Default", func(t *testing.T) {
