;; This file contains a number of assertions about our s-expression language.
;; These assertions are run as part of the normal Go test suits by the test case
;; TestLispFileAssertions in parser_internal_test.go.
;; 
;; Each assertion must result in boolean value, if it True, then the test passes.
;; If it is False the test fails.
;;
;;;;;;;;;;;;;;;;;;
;; Mathematics: ;;
;;;;;;;;;;;;;;;;;;
(assert= 2 (+ 1 1))			; Addition of integers
(assert= 3.3 (+ 1.1 2.2))		; Addition of floats
(assert= 10.6 (+ 1 2.2 3 4.4))		; Mixed Addition
(assert= -3 (+ -2 -1))			; Addition of negative integers
(assert= -4 (+ 5 -9))			; Addition of mixed sign integers
(assert= -12.6 (+ 22.4 -35))		; Addition of mixed precision and mixed sign
(assert= 0 (- 1 1))			; Subtraction of integers
(assert= 1.1 (- 2.2 1.1))		; Subtraction of floats
(assert= 1.0 (- 10.6 4.4 3 2.2))	; Mixed subtraction
(assert= -2 (- 0 1 1))			; Integer subtraction with negative result
(assert= -2.2 (- 1.0 1.1 2.1))		; Float subtraction with a negative result
(assert= -2.2 (- 1 1.1 2 0.1))		; Mixed subtraction with a negative result
(assert= 4 (- -2 -6))			; Subtraction of negative integers
(assert= 6.0 (- -4.1 -10.1))		; Subtraction of negatives floats
(assert= 99 (* 11 9))			; Multiplication of integers
(assert= 146.8944 (* 12.12 12.12))	; Multiplication of floats
(assert= 220 (* -22 -10))		; Multiplication of negative integers
(assert= 475.6 (* -20.5 -23.2))		; Multiplication of negative floats
(assert= -220 (* 22 -10))		; Multiplication of mixed sign integers
(assert= -475.6 (* 20.5 -23.2))		; Multiplication of mixed sign floats
(assert= 1 (/ 10 10))			; Integer division
(assert= 2.0 (/ 2.2 1.1))		; Float division
(assert= 1 (/ -10 -10 1))		; Division of negative integers
(assert= -1 (/ 10 -10 1))		; Integer division with mixed signs
(assert= 1.0 (/ -2.2 -1.1 -1.0 -2.0))	; Division of negative floats
(assert= -2.0 (/ 2.2 -1.1))		; Float division with mixed signs
(assert=  2 (% 5 3))			; Modulo of integers
(assert= -2 (% -5 3))			; Modulo of mixed sign integers (negative dividend)
(assert= 2 (% 5 -3))			; Modulo of mixed sign integers (negative divisor)
(assert= -2 (% -5 -3))			; Modulo of negative integers

;;;;;;;;;;;;;;;;;;;;;
;; Cast operations ;;
;;;;;;;;;;;;;;;;;;;;;
(assert= 1.0 (int->float 1))		; Cast positive integer to float
(assert= -12.0 (int->float -12))	; Cast negative integer to float


;;;;;;;;;;;;;;;;;;;;;;;;
;; Control operations ;;
;;;;;;;;;;;;;;;;;;;;;;;;
(assert= 10 (let x 10 x))               ; Return bound value from let
(assert= 10 (let x (+ 5 5) x))          ; Let identifier equal result of value form
(assert= #true (let f #false (not f)))  ; Operate on bound value
<<<<<<< HEAD
(assert= #true (if #true #true #false)) ; If returns the true-part when the condition is true
(assert= #false (if #false #true #false)) ; If returns the false-part when the condition is false
(assert= #true (if (= 2 (+ 1 1)) #true #false)) ; If tests can be nested expressions
(assert= #true (if #true (= 2 (+ 1 1)) #false)) ; If true-parts can be nested expressions
(assert= #false (if #false #true (= 3 (+ 1 1)))) ; If false-parts can be nested expressions
=======

;;;;;;;;;;;;;;;;;;;;;;;;;;;;
;; Equality and compasion ;;
;;;;;;;;;;;;;;;;;;;;;;;;;;;;
(assert= #true (= 1 1))			; Integer equaliyt
(assert= #false (= 1 2))		; Integer inequality
(assert= #true (= 1.1 1.1))		; Float equality
(assert= #false (= 1.1 1.2))		; Float inequality
(assert= #true (= "Foo" "Foo"))		; String equality
(assert= #false (= "Foo" "foo"))	; String inequality (by case)
(assert= #false (= "foo" "bar"))	; String inequality
(assert= #true (= #true #true))		; Boolean equality
(assert= #false (= #true #false))	; Boolean inequality
(assert= #true (< 0 1))			; integer less than (true)
(assert= #false (< 0 0))		; integer less than (false because equal)
(assert= #false (< 0 -1))		; integer less than (false because greater than)
(assert= #true (< 0.1 0.2))		; integer less than (true)
(assert= #false (< 0.1 0.1))		; integer less than (false because equal)
(assert= #false (< 0.1 0))		; integer less than (false because greater than)
(assert= #true (< "Abba" "BeeGees"))	; String less than (ASCIIbetical)
(assert= #true (< "Eagle" "Eagles"))	; String less than (Length)
(assert= #true (< "A" "a"))		; String less than (Case)
(assert= #true (< "A" "a" "b"))		; Multi-string less than
(assert= #false (< "A" "A"))		; Identical strings, therefore no inequality
(assert= #false (< "AB" "A"))		; Second string is less than the first, therefore false
(assert= #false (< "A" "a" "A"))        ; Multi-string false case (last string is >)
(assert= #true (< #false #true))        ; Boolean, False < True = True
(assert= #false (< #false #false))      ; Boolean, False < False = False
(assert= #false (< #true #true))        ; Boolean, True < True = False
(assert= #false (< #true #false))       ; Boolean, True < False = False



>>>>>>> b3582178
<|MERGE_RESOLUTION|>--- conflicted
+++ resolved
@@ -52,13 +52,11 @@
 (assert= 10 (let x 10 x))               ; Return bound value from let
 (assert= 10 (let x (+ 5 5) x))          ; Let identifier equal result of value form
 (assert= #true (let f #false (not f)))  ; Operate on bound value
-<<<<<<< HEAD
 (assert= #true (if #true #true #false)) ; If returns the true-part when the condition is true
 (assert= #false (if #false #true #false)) ; If returns the false-part when the condition is false
 (assert= #true (if (= 2 (+ 1 1)) #true #false)) ; If tests can be nested expressions
 (assert= #true (if #true (= 2 (+ 1 1)) #false)) ; If true-parts can be nested expressions
 (assert= #false (if #false #true (= 3 (+ 1 1)))) ; If false-parts can be nested expressions
-=======
 
 ;;;;;;;;;;;;;;;;;;;;;;;;;;;;
 ;; Equality and compasion ;;
@@ -88,8 +86,4 @@
 (assert= #true (< #false #true))        ; Boolean, False < True = True
 (assert= #false (< #false #false))      ; Boolean, False < False = False
 (assert= #false (< #true #true))        ; Boolean, True < True = False
-(assert= #false (< #true #false))       ; Boolean, True < False = False
-
-
-
->>>>>>> b3582178
+(assert= #false (< #true #false))       ; Boolean, True < False = False