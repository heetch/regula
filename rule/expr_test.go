package rule_test

import (
	"testing"

	"github.com/heetch/regula"
	"github.com/heetch/regula/rule"
	"github.com/stretchr/testify/require"
)

type mockExpr struct {
	val        *rule.Value
	err        error
	evalFn     func(params rule.Params) (*rule.Value, error)
	evalCount  int
	lastParams rule.Params
}

func (m *mockExpr) Eval(params rule.Params) (*rule.Value, error) {
	m.evalCount++
	m.lastParams = params

	if m.evalFn != nil {
		return m.evalFn(params)
	}

	return m.val, m.err
}

func (m *mockExpr) MarshalJSON() ([]byte, error) {
	return []byte(`{"kind": "mock"}`), nil
}

func TestNot(t *testing.T) {
	t.Run("Eval/true", func(t *testing.T) {
		m1 := mockExpr{val: rule.BoolValue(true)}
		not := rule.Not(&m1)
		val, err := not.Eval(nil)
		require.NoError(t, err)
		require.Equal(t, rule.BoolValue(false), val)
		require.Equal(t, 1, m1.evalCount)
	})

	t.Run("Eval/false", func(t *testing.T) {
		m1 := mockExpr{val: rule.BoolValue(false)}
		not := rule.Not(&m1)
		val, err := not.Eval(nil)
		require.NoError(t, err)
		require.Equal(t, rule.BoolValue(true), val)
		require.Equal(t, 1, m1.evalCount)
	})

	t.Run("Eval/error", func(t *testing.T) {
		m1 := mockExpr{val: rule.StringValue("foobar")}
		not := rule.Not(&m1)
		_, err := not.Eval(nil)
		require.Error(t, err)
		require.Equal(t, 1, m1.evalCount)
	})
}

func TestAnd(t *testing.T) {
	t.Run("Eval/true", func(t *testing.T) {
		m1 := mockExpr{val: rule.BoolValue(true)}
		m2 := mockExpr{val: rule.BoolValue(true)}
		and := rule.And(&m1, &m2)
		val, err := and.Eval(nil)
		require.NoError(t, err)
		require.Equal(t, rule.BoolValue(true), val)
		require.Equal(t, 1, m1.evalCount)
		require.Equal(t, 1, m2.evalCount)
	})

	t.Run("Eval/short-circuit", func(t *testing.T) {
		m1 := mockExpr{val: rule.BoolValue(false)}
		m2 := mockExpr{val: rule.BoolValue(true)}
		and := rule.And(&m1, &m2)
		val, err := and.Eval(nil)
		require.NoError(t, err)
		require.Equal(t, rule.BoolValue(false), val)
		require.Equal(t, 1, m1.evalCount)
		require.Equal(t, 0, m2.evalCount)
	})

	t.Run("Eval/false", func(t *testing.T) {
		m1 := mockExpr{val: rule.BoolValue(true)}
		m2 := mockExpr{val: rule.BoolValue(false)}
		and := rule.And(&m1, &m2)
		val, err := and.Eval(nil)
		require.NoError(t, err)
		require.Equal(t, rule.BoolValue(false), val)
		require.Equal(t, 1, m1.evalCount)
		require.Equal(t, 1, m2.evalCount)
	})

	t.Run("Eval/error", func(t *testing.T) {
		m1 := mockExpr{val: rule.StringValue("foobar")}
		m2 := mockExpr{val: rule.BoolValue(true)}
		and := rule.And(&m1, &m2)
		_, err := and.Eval(nil)
		require.Error(t, err)
	})
}

func TestOr(t *testing.T) {
	t.Run("Eval/true", func(t *testing.T) {
		m1 := mockExpr{val: rule.BoolValue(true)}
		m2 := mockExpr{val: rule.BoolValue(true)}
		or := rule.Or(&m1, &m2)
		val, err := or.Eval(nil)
		require.NoError(t, err)
		require.Equal(t, rule.BoolValue(true), val)
		require.Equal(t, 1, m1.evalCount)
		require.Equal(t, 0, m2.evalCount)
	})

	t.Run("Eval/short-circuit", func(t *testing.T) {
		m1 := mockExpr{val: rule.BoolValue(false)}
		m2 := mockExpr{val: rule.BoolValue(true)}
		or := rule.Or(&m1, &m2)
		val, err := or.Eval(nil)
		require.NoError(t, err)
		require.Equal(t, rule.BoolValue(true), val)
		require.Equal(t, 1, m1.evalCount)
		require.Equal(t, 1, m2.evalCount)
	})

	t.Run("Eval/false", func(t *testing.T) {
		m1 := mockExpr{val: rule.BoolValue(false)}
		m2 := mockExpr{val: rule.BoolValue(false)}
		or := rule.Or(&m1, &m2)
		val, err := or.Eval(nil)
		require.NoError(t, err)
		require.Equal(t, rule.BoolValue(false), val)
		require.Equal(t, 1, m1.evalCount)
		require.Equal(t, 1, m2.evalCount)
	})

	t.Run("Eval/error", func(t *testing.T) {
		m1 := mockExpr{val: rule.StringValue("foobar")}
		m2 := mockExpr{val: rule.BoolValue(true)}
		or := rule.Or(&m1, &m2)
		_, err := or.Eval(nil)
		require.Error(t, err)
	})
}

func TestEq(t *testing.T) {
	t.Run("Eval/Match", func(t *testing.T) {
		m1 := mockExpr{val: rule.BoolValue(true)}
		m2 := mockExpr{val: rule.BoolValue(true)}
		params := regula.Params{"foo": "bar"}
		eq := rule.Eq(&m1, &m2)
		val, err := eq.Eval(params)
		require.NoError(t, err)
		require.Equal(t, rule.BoolValue(true), val)
		require.Equal(t, 1, m1.evalCount)
		require.Equal(t, 1, m2.evalCount)
		require.Equal(t, params, m1.lastParams)
		require.Equal(t, params, m2.lastParams)
	})

	t.Run("Eval/NoMatch", func(t *testing.T) {
		m1 := mockExpr{val: rule.BoolValue(true)}
		m2 := mockExpr{val: rule.BoolValue(false)}
		eq := rule.Eq(&m1, &m2)
		val, err := eq.Eval(nil)
		require.NoError(t, err)
		require.Equal(t, rule.BoolValue(false), val)
	})
}

func TestIn(t *testing.T) {
	t.Run("Eval/OK", func(t *testing.T) {
		m1 := mockExpr{val: rule.BoolValue(true)}
		m2 := mockExpr{val: rule.BoolValue(true)}
		params := regula.Params{"foo": "bar"}
		in := rule.In(&m1, &m2)
		val, err := in.Eval(params)
		require.NoError(t, err)
		require.Equal(t, rule.BoolValue(true), val)
		require.Equal(t, 1, m1.evalCount)
		require.Equal(t, 1, m2.evalCount)
		require.Equal(t, params, m1.lastParams)
		require.Equal(t, params, m2.lastParams)
	})

	t.Run("Eval/Fail", func(t *testing.T) {
		m1 := mockExpr{val: rule.BoolValue(true)}
		m2 := mockExpr{val: rule.BoolValue(false)}
		eq := rule.In(&m1, &m2)
		val, err := eq.Eval(nil)
		require.NoError(t, err)
		require.Equal(t, rule.BoolValue(false), val)
	})
}


<<<<<<< HEAD
func TestGt(t *testing.T) {
	cases := []struct {
		name     string
		m1       mockExpr
		m2       mockExpr
		expected *rule.Value
	}{
		{
			name:     "String: true",
			m1:       mockExpr{val: rule.StringValue("abd")},
			m2:       mockExpr{val: rule.StringValue("abc")},
			expected: rule.BoolValue(true),
		},
		{
			name:     "String: false",
			m1:       mockExpr{val: rule.StringValue("abc")},
			m2:       mockExpr{val: rule.StringValue("abd")},
			expected: rule.BoolValue(false),
		},
		{
			name:     "Bool: true",
			m1:       mockExpr{val: rule.BoolValue(true)},
			m2:       mockExpr{val: rule.BoolValue(false)},
			expected: rule.BoolValue(true),
		},
		{
			name:     "Bool: false#1",
			m1:       mockExpr{val: rule.BoolValue(true)},
			m2:       mockExpr{val: rule.BoolValue(true)},
			expected: rule.BoolValue(false),
		},
		{
			name:     "Bool: false#2",
			m1:       mockExpr{val: rule.BoolValue(false)},
			m2:       mockExpr{val: rule.BoolValue(true)},
			expected: rule.BoolValue(false),
		},
		{
			name:     "Int64: true",
			m1:       mockExpr{val: rule.Int64Value(12)},
			m2:       mockExpr{val: rule.Int64Value(11)},
			expected: rule.BoolValue(true),
		},
		{
			name:     "Int64: false",
			m1:       mockExpr{val: rule.Int64Value(12)},
			m2:       mockExpr{val: rule.Int64Value(12)},
			expected: rule.BoolValue(false),
		},
		{
			name:     "Float64: true",
			m1:       mockExpr{val: rule.Float64Value(12.1)},
			m2:       mockExpr{val: rule.Float64Value(12.0)},
			expected: rule.BoolValue(true),
		},
		{
			name:     "Float64: false",
			m1:       mockExpr{val: rule.Float64Value(12.0)},
			m2:       mockExpr{val: rule.Float64Value(12.1)},
			expected: rule.BoolValue(false),
		},
	}

	for _, tc := range cases {
		t.Run(tc.name, func(t *testing.T) {
			gt := rule.GT(&tc.m1, &tc.m2)
			val, err := gt.Eval(nil)
			require.NoError(t, err)
			require.Equal(t, tc.expected, val)
		})
	}
}

=======
>>>>>>> dde0ddf5
func TestFNV(t *testing.T) {
	cases := []struct {
		name   string
		val    rule.Expr
		result int64
	}{
		{
			name:   "Int64Value",
			val:    rule.Int64Value(1234),
			result: 2179869525,
		},
		{
			name:   "Float64Value",
			val:    rule.Float64Value(1234.1234),
			result: 566939793,
		},
		{
			name:   "StringValue",
			val:    rule.StringValue("travelling in style"),
			result: 536463009,
		},
		{
			name:   "BoolValue (true)",
			val:    rule.BoolValue(true),
			result: 3053630529,
		},
		{
			name:   "BoolValue (false)",
			val:    rule.BoolValue(false),
			result: 2452206122,
		},
	}
	params := regula.Params{}
	for _, tc := range cases {
		t.Run(tc.name, func(t *testing.T) {
			hash := rule.FNV(tc.val)
			result, err := hash.Eval(params)
			require.NoError(t, err)
			require.Equal(t, rule.Int64Value(tc.result), result)
		})
	}
}

func TestPercentile(t *testing.T) {
	// "Bob Dylan" is in the 96th percentile, so this is true
	v1 := rule.StringValue("Bob Dylan")
	p := rule.Int64Value(96)
	perc := rule.Percentile(v1, p)
	res, err := perc.Eval(nil)
	require.NoError(t, err)
	require.Equal(t, rule.BoolValue(true), res)

	// "Joni Mitchell" is in the 97th percentile, so this is false
	v2 := rule.StringValue("Joni Mitchell")
	perc = rule.Percentile(v2, p)
	res, err = perc.Eval(nil)
	require.NoError(t, err)
	require.Equal(t, rule.BoolValue(false), res)
}


func TestParam(t *testing.T) {
	t.Run("OK", func(t *testing.T) {
		v := rule.StringParam("foo")
		val, err := v.Eval(regula.Params{
			"foo": "bar",
		})
		require.NoError(t, err)
		require.Equal(t, rule.StringValue("bar"), val)
	})

	t.Run("Not found", func(t *testing.T) {
		v := rule.StringParam("foo")
		_, err := v.Eval(regula.Params{
			"boo": "bar",
		})
		require.Error(t, err)
	})

	t.Run("Empty context", func(t *testing.T) {
		v := rule.StringParam("foo")
		_, err := v.Eval(nil)
		require.Error(t, err)
	})
}

func TestValue(t *testing.T) {
	v1 := rule.BoolValue(true)
	require.True(t, v1.Equal(v1))
	require.True(t, v1.Equal(rule.BoolValue(true)))
	require.False(t, v1.Equal(rule.BoolValue(false)))
	require.False(t, v1.Equal(rule.StringValue("true")))
}<|MERGE_RESOLUTION|>--- conflicted
+++ resolved
@@ -195,8 +195,6 @@
 	})
 }
 
-
-<<<<<<< HEAD
 func TestGt(t *testing.T) {
 	cases := []struct {
 		name     string
@@ -270,8 +268,6 @@
 	}
 }
 
-=======
->>>>>>> dde0ddf5
 func TestFNV(t *testing.T) {
 	cases := []struct {
 		name   string
