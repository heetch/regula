package rule

<<<<<<< HEAD
import "github.com/heetch/regula/param"
=======
import (
	"strconv"
)
>>>>>>> a5fe8568

func init() {
	Operators["add"] = func() Operator { return newExprAdd() }
	Operators["sub"] = func() Operator { return newExprSub() }
	Operators["mult"] = func() Operator { return newExprMult() }
	Operators["div"] = func() Operator { return newExprDiv() }
	Operators["mod"] = func() Operator { return newExprMod() }
}

//////////////////
// Add operator //
//////////////////

type exprAdd struct {
	operator
}

func newExprAdd() *exprAdd {
	return &exprAdd{
		operator: operator{
			contract: Contract{
				OpCode:     "add",
				ReturnType: NUMBER,
				Terms: []Term{
					{
						Type:        NUMBER,
						Cardinality: MANY,
						Min:         2,
					},
				},
			},
		},
	}
}

// Add creates an expression that takes at least two operands, which
// must evaluate to either Float64Value or Int64Value, and returns
// their sum.
func Add(vN ...Expr) Expr {
	e := newExprAdd()
	e.consumeOperands(vN...)
	return e
}

func (n *exprAdd) float64Add(params Params) (*Value, error) {
	var sum float64

	for _, o := range n.operands {
		f, err := exprToFloat64(o, params)
		if err != nil {
			return nil, err
		}
		sum += f
	}
	return Float64Value(sum), nil
}

func (n *exprAdd) int64Add(params Params) (*Value, error) {
	var sum int64

	for _, o := range n.operands {
		i, err := exprToInt64(o, params)
		if err != nil {
			return nil, err
		}
		sum += i
	}
	return Int64Value(sum), nil
}

// Eval makes exprAdd comply with the Expr interface.
func (n *exprAdd) Eval(params Params) (*Value, error) {
	// The ReturnType will be set to the concrete type that
	// matches all the arguments by homogenisation.
	if n.operator.Contract().ReturnType == FLOAT {
		return n.float64Add(params)
	}
	return n.int64Add(params)
}

//////////////////
// Sub operator //
//////////////////
type exprSub struct {
	operator
}

func newExprSub() *exprSub {
	return &exprSub{
		operator: operator{
			contract: Contract{
				OpCode:     "sub",
				ReturnType: NUMBER,
				Terms: []Term{
					{
						Type:        NUMBER,
						Cardinality: MANY,
						Min:         2,
					},
				},
			},
		},
	}
}

// Sub creates an expression that takes at least two operands, which
// must evaluate to either Float64Value or Int64Value, and returns the
// value of subtracting the 2nd value from the first. Any values
// beyond the second one are subtracted from the preceding result
// until we reach the end of the values.
func Sub(vN ...Expr) Expr {
	e := newExprSub()
	e.consumeOperands(vN...)
	return e
}

func (n *exprSub) float64Sub(params Params) (*Value, error) {
	f0, err := exprToFloat64(n.operands[0], params)
	if err != nil {
		return nil, err
	}

	for i := 1; i < len(n.operands); i++ {
		f, err := exprToFloat64(n.operands[i], params)
		if err != nil {
			return nil, err
		}
		f0 = f0 - f
	}
	return Float64Value(f0), nil
}

func (n *exprSub) int64Sub(params Params) (*Value, error) {
	i0, err := exprToInt64(n.operands[0], params)
	if err != nil {
		return nil, err
	}

	for j := 1; j < len(n.operands); j++ {
		i, err := exprToInt64(n.operands[j], params)
		if err != nil {
			return nil, err
		}
		i0 = i0 - i
	}
	return Int64Value(i0), nil
}

// Eval makes exprSub comply with the Expr interface.
func (n *exprSub) Eval(params Params) (*Value, error) {
	// The ReturnType will be set to the concrete type that
	// matches all the arguments by homogenisation.
	if n.operator.Contract().ReturnType == FLOAT {
		return n.float64Sub(params)
	}
	return n.int64Sub(params)
}

///////////////////
// Mult Operator //
///////////////////
type exprMult struct {
	operator
}

func newExprMult() *exprMult {
	return &exprMult{
		operator: operator{
			contract: Contract{
				OpCode:     "mult",
				ReturnType: NUMBER,
				Terms: []Term{
					{
						Type:        NUMBER,
						Cardinality: MANY,
						Min:         2,
					},
				},
			},
		},
	}
}

// Mult creates an expression that takes at least two operands, which
// must evaluate to either Float64Value or Int64Value, and returns the
// product of all operands.
func Mult(vN ...Expr) Expr {
	e := newExprMult()
	e.consumeOperands(vN...)
	return e
}

// Perform multiplication of Float64Value types.
func (n *exprMult) float64Mult(params Params) (*Value, error) {
	var product float64 = 1.0
	for _, o := range n.operands {
		f, err := exprToFloat64(o, params)
		if err != nil {
			return nil, err
		}
		product = product * f
	}
	return Float64Value(product), nil
}

// Perform multiplication of Int64Value types.
func (n *exprMult) int64Mult(params Params) (*Value, error) {
	var product int64 = 1
	for _, o := range n.operands {
		i, err := exprToInt64(o, params)
		if err != nil {
			return nil, err
		}
		product = product * i
	}
	return Int64Value(product), nil
}

// Eval makes exprMult comply with the Expr interface.
func (n *exprMult) Eval(params Params) (*Value, error) {
	// The ReturnType will be set to the concrete type that
	// matches all the arguments by homogenisation.
	if n.operator.Contract().ReturnType == FLOAT {
		return n.float64Mult(params)
	}
	return n.int64Mult(params)
}

///////////////////
// Div Operator //
///////////////////
type exprDiv struct {
	operator
}

func newExprDiv() *exprDiv {
	return &exprDiv{
		operator: operator{
			contract: Contract{
				OpCode:     "div",
				ReturnType: NUMBER,
				Terms: []Term{
					{
						Type:        NUMBER,
						Cardinality: MANY,
						Min:         2,
					},
				},
			},
		},
	}
}

// Div creates an expression that takes at least two operands, which
// must evaluate to either Float64Value or Int64Value, and returns the
// value of the first operand successively divided by the operands
// that follow.
func Div(vN ...Expr) Expr {
	e := newExprDiv()
	e.consumeOperands(vN...)
	return e
}

// Perform division of Float64Value types.
func (n *exprDiv) float64Div(params Params) (*Value, error) {
	quotient, err := exprToFloat64(n.operands[0], params)
	if err != nil {
		return nil, err
	}

	for i := 1; i < len(n.operands); i++ {
		f, err := exprToFloat64(n.operands[i], params)
		if err != nil {
			return nil, err
		}
		quotient = quotient / f
	}
	return Float64Value(quotient), nil
}

// Perform division of Int64Value types.
func (n *exprDiv) int64Div(params Params) (*Value, error) {
	quotient, err := exprToInt64(n.operands[0], params)
	if err != nil {
		return nil, err
	}

	for j := 1; j < len(n.operands); j++ {
		i, err := exprToInt64(n.operands[j], params)
		if err != nil {
			return nil, err
		}
		quotient = quotient / i
	}
	return Int64Value(quotient), nil
}

// Eval makes exprDiv comply with the Expr interface.
func (n *exprDiv) Eval(params Params) (*Value, error) {
	// The ReturnType will be set to the concrete type that
	// matches all the arguments by homogenisation.
	if n.operator.Contract().ReturnType == FLOAT {
		return n.float64Div(params)
	}
	return n.int64Div(params)
}

///////////////////
// Mod Operator //
///////////////////
type exprMod struct {
	operator
}

func newExprMod() *exprMod {
	return &exprMod{
		operator: operator{
			contract: Contract{
				OpCode:     "mod",
				ReturnType: INTEGER,
				Terms: []Term{
					{
						Type:        INTEGER,
						Cardinality: ONE,
					},
					{
						Type:        INTEGER,
						Cardinality: ONE,
					},
				},
			},
		},
	}
}

// Mod creates an expression that takes exactly two operands, which
// must evaluate to Int64Value, and returns the remainder of Euclidean
// division of the first integer value by the second.
func Mod(v0, v1 Expr) Expr {
	e := newExprMod()
	e.pushExprOrPanic(v0)
	e.pushExprOrPanic(v1)
	e.finaliseOrPanic()
	return e
}

// Eval makes exprMod comply with the Expr interface.
func (n *exprMod) Eval(params Params) (*Value, error) {
	dividend, err := exprToInt64(n.operands[0], params)
	if err != nil {
		return nil, err
	}
	divisor, err := exprToInt64(n.operands[1], params)
	if err != nil {
		return nil, err
	}
	return Int64Value(dividend % divisor), nil
<<<<<<< HEAD
=======
}

///////////////////////
// Utility functions //
///////////////////////

// exprToInt64 returns the go-native int64 value of an expression
// evaluated with params.
func exprToInt64(e Expr, params Params) (int64, error) {
	v, err := e.Eval(params)
	if err != nil {
		return 0, err
	}
	i, err := strconv.ParseInt(v.Data, 10, 64)
	if err != nil {
		return 0, err
	}
	return i, err
}

// exprToFloat64 returns the go-native float64 value of an expression
// evaluated with params.
func exprToFloat64(e Expr, params Params) (float64, error) {
	v, err := e.Eval(params)
	if err != nil {
		return 0.0, err
	}
	f, err := strconv.ParseFloat(v.Data, 64)
	if err != nil {
		return 0.0, err
	}
	return f, nil
>>>>>>> a5fe8568
}<|MERGE_RESOLUTION|>--- conflicted
+++ resolved
@@ -1,12 +1,4 @@
 package rule
-
-<<<<<<< HEAD
-import "github.com/heetch/regula/param"
-=======
-import (
-	"strconv"
-)
->>>>>>> a5fe8568
 
 func init() {
 	Operators["add"] = func() Operator { return newExprAdd() }
@@ -364,39 +356,4 @@
 		return nil, err
 	}
 	return Int64Value(dividend % divisor), nil
-<<<<<<< HEAD
-=======
-}
-
-///////////////////////
-// Utility functions //
-///////////////////////
-
-// exprToInt64 returns the go-native int64 value of an expression
-// evaluated with params.
-func exprToInt64(e Expr, params Params) (int64, error) {
-	v, err := e.Eval(params)
-	if err != nil {
-		return 0, err
-	}
-	i, err := strconv.ParseInt(v.Data, 10, 64)
-	if err != nil {
-		return 0, err
-	}
-	return i, err
-}
-
-// exprToFloat64 returns the go-native float64 value of an expression
-// evaluated with params.
-func exprToFloat64(e Expr, params Params) (float64, error) {
-	v, err := e.Eval(params)
-	if err != nil {
-		return 0.0, err
-	}
-	f, err := strconv.ParseFloat(v.Data, 64)
-	if err != nil {
-		return 0.0, err
-	}
-	return f, nil
->>>>>>> a5fe8568
 }