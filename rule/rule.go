package rule

import (
	"encoding/json"
	"errors"
	"strconv"

<<<<<<< HEAD
	rerrors "github.com/heetch/regula/errors"
	"github.com/heetch/regula/param"
=======
>>>>>>> a5fe8568
	"github.com/tidwall/gjson"
)

// A Rule represents a logical boolean expression that evaluates to a result.
type Rule struct {
	Expr   Expr   `json:"expr"`
	Result *Value `json:"result"`
}

// New creates a rule with the given expression and that returns the given result on evaluation.
func New(expr Expr, result *Value) *Rule {
	return &Rule{
		Expr:   expr,
		Result: result,
	}
}

// UnmarshalJSON implements the json.Unmarshaler interface.
func (r *Rule) UnmarshalJSON(data []byte) error {
	tree := struct {
		Expr   json.RawMessage
		Result *Value
	}{}

	err := json.Unmarshal(data, &tree)
	if err != nil {
		return err
	}

	if tree.Result.Type == "" {
		return errors.New("invalid rule result type")
	}

	res := gjson.Get(string(tree.Expr), "kind")
	n, err := unmarshalExpr(res.Str, []byte(tree.Expr))
	if err != nil {
		return err
	}

	r.Expr = n
	r.Result = tree.Result
	return err
}

// Eval evaluates the rule against the given params.
// If it matches it returns a result, otherwise it returns ErrNoMatch
// or any encountered error.
func (r *Rule) Eval(params Params) (*Value, error) {
	value, err := r.Expr.Eval(params)
	if err != nil {
		return nil, err
	}

	if value.Type != "bool" {
		return nil, errors.New("invalid rule returning non boolean value")
	}

	ok, err := strconv.ParseBool(value.Data)
	if err != nil {
		return nil, err
	}

	if !ok {
		return nil, rerrors.ErrNoMatch
	}

	return r.Result, nil
}

// Params returns a list of all the parameters expected by this rule.
func (r *Rule) Params() []Param {
	var list []Param

	walk(r.Expr, func(e Expr) error {
		if p, ok := e.(*Param); ok {
			list = append(list, *p)
		}

		return nil
	})

	return list
}<|MERGE_RESOLUTION|>--- conflicted
+++ resolved
@@ -5,11 +5,7 @@
 	"errors"
 	"strconv"
 
-<<<<<<< HEAD
 	rerrors "github.com/heetch/regula/errors"
-	"github.com/heetch/regula/param"
-=======
->>>>>>> a5fe8568
 	"github.com/tidwall/gjson"
 )
 
