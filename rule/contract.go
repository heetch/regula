--- conflicted
+++ resolved
@@ -119,7 +119,6 @@
 		return lastTerm, nil
 	}
 	return lastTerm, ArityError{OpCode: c.OpCode, ErrorPos: pos + 1, MaxPos: extent}
-<<<<<<< HEAD
 }
 
 //Equal returns true when two contracts are identical.
@@ -155,6 +154,4 @@
 
 	}
 	return nil, fmt.Errorf("No operator called %q exists", name)
-=======
->>>>>>> 02092360
 }