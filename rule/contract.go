package rule

import "fmt"

// Type represents the type of a typed expression.  Any expression has
// a return type, and some expressions also receive typed parameters.
type Type int

<<<<<<< HEAD
// String returns a string representation of the Type.  This makes
// Type implement the Stringer interface.
func (t Type) String() string {
	switch t {
	case BOOLEAN:
		return "BOOLEAN"
	case STRING:
		return "STRING"
	case INTEGER:
		return "INTEGER"
	case FLOAT:
		return "FLOAT"
	case NUMBER:
		return "NUMBER"
	case ANY:
		return "ANY"
	}
	return "Invalid Type"
=======
//String returns a human readable representation of the Type.  This
//makes Type implement the Stringer interface.
func (t Type) String() string {
	switch t {
	case BOOLEAN:
		return "Boolean"
	case STRING:
		return "String"
	case INTEGER:
		return "Integer"
	case FLOAT:
		return "Float"
	case NUMBER:
		return "Number"
	case ANY:
		return "Any"
	}
	return "invalid type"
>>>>>>> 547667e7
}

// These constants represent the complete set of abstract types usable
// in expressions within Regula.  Not that these abstract types don't
// necessary equate directly to concrete types that you might think
// about within Go.  In particular "NUMBER" and "ANY" exist to define
// parameters that do not have to be of a fixed type.
const (
	BOOLEAN Type = iota
	STRING
	INTEGER
	FLOAT
	NUMBER // A special type that can be promoted to INTEGER or FLOAT
	ANY    // A special type that can be promoted to any other.
)

// Cardinality expresses the number of times a term might be repeated
// in an expression.
type Cardinality int

// These constants define the complete set of cardinality possible for
// terms of a contract.  We can expect a term to occur exactly once
// (ONE), or zero, one or many times (MANY).
const (
	MANY = 0
	ONE  = 1
)

// Term represents the contract for an operand, or for a repeated
// sequence of operands.  A term can be fulfilled by a Value, Param or
// Expr, so long as their own Contract specifies a ReturnType that
// matches the Term's Type, or can be promoted to that Type.  Every
// Term also has Cardinality.
type Term struct {
	Type        Type
	Cardinality Cardinality
	Min         int // For Terms with Cardinality == MANY, we can specify a minimum number
}

// IsFulfilledBy returns true when a provided TypedExpression has a return type
// that matches the Term's Type.
func (t Term) IsFulfilledBy(te TypedExpression) bool {
	rt := te.Contract().ReturnType
	// Switch to handle promotable abstract types.
	switch t.Type {
	case ANY:
		return true
	case NUMBER:
		return rt == INTEGER || rt == FLOAT
	}
	return rt == t.Type
}

//Equal returns true when two Terms are identical
func (t Term) Equal(other Term) bool {
	return t.Type == other.Type && t.Cardinality == other.Cardinality
}

// A Contract declares the Type compatibility of an expression.  Every
// expression has a ReturnType (it's value type, in place when
// evaluated) and zero, one or many Terms.  Each Term is in turn
// typed, and has a defined cardinality.
type Contract struct {
	Name       string
	ReturnType Type
	Terms      []Term
}

<<<<<<< HEAD
//Equal returns true when two contracts are identical.
func (c Contract) Equal(other Contract) bool {
	if c.ReturnType != other.ReturnType {
		return false
	}
	if len(c.Terms) != len(other.Terms) {
		return false
	}
	for i, ct := range c.Terms {
		if !ct.Equal(other.Terms[i]) {
			return false
		}
	}
	return true
=======
//
func (c *Contract) GetTerm(pos int, opCode string) (Term, error) {
	extent := len(c.Terms)
	if pos < extent {
		return c.Terms[pos], nil
	}
	lastTerm := c.Terms[extent-1]
	if lastTerm.Cardinality == MANY {
		return lastTerm, nil
	}
	return lastTerm, ArityError{OpCode: opCode, ErrorPos: pos + 1, MaxPos: extent}

>>>>>>> 547667e7
}

// A TypedExpression is an expression that declares the Type Contract
// it makes with the context in which it appears, and with any
// sub-expressions that it contains.  This Contract can be inspected
// by calling the Contract method of the TypedExpression interface.
type TypedExpression interface {
	Contract() Contract
}

// GetOperatorExpr returns an Expr that matches the provided operator
// name. If no matching expression exists, and error will be returned.
func GetOperatorExpr(name string) (Expr, error) {
	switch name {
	case "eq":
		return newExprEq(), nil
	case "not":
		return newExprNot(), nil
	case "and":
		return newExprAnd(), nil
	case "or":
		return newExprOr(), nil
	case "in":
		return newExprIn(), nil

	}
	return nil, fmt.Errorf("No operator called %q exists", name)
}<|MERGE_RESOLUTION|>--- conflicted
+++ resolved
@@ -6,26 +6,6 @@
 // a return type, and some expressions also receive typed parameters.
 type Type int
 
-<<<<<<< HEAD
-// String returns a string representation of the Type.  This makes
-// Type implement the Stringer interface.
-func (t Type) String() string {
-	switch t {
-	case BOOLEAN:
-		return "BOOLEAN"
-	case STRING:
-		return "STRING"
-	case INTEGER:
-		return "INTEGER"
-	case FLOAT:
-		return "FLOAT"
-	case NUMBER:
-		return "NUMBER"
-	case ANY:
-		return "ANY"
-	}
-	return "Invalid Type"
-=======
 //String returns a human readable representation of the Type.  This
 //makes Type implement the Stringer interface.
 func (t Type) String() string {
@@ -44,7 +24,6 @@
 		return "Any"
 	}
 	return "invalid type"
->>>>>>> 547667e7
 }
 
 // These constants represent the complete set of abstract types usable
@@ -108,12 +87,10 @@
 // evaluated) and zero, one or many Terms.  Each Term is in turn
 // typed, and has a defined cardinality.
 type Contract struct {
-	Name       string
 	ReturnType Type
 	Terms      []Term
 }
 
-<<<<<<< HEAD
 //Equal returns true when two contracts are identical.
 func (c Contract) Equal(other Contract) bool {
 	if c.ReturnType != other.ReturnType {
@@ -128,7 +105,8 @@
 		}
 	}
 	return true
-=======
+}
+
 //
 func (c *Contract) GetTerm(pos int, opCode string) (Term, error) {
 	extent := len(c.Terms)
@@ -141,7 +119,6 @@
 	}
 	return lastTerm, ArityError{OpCode: opCode, ErrorPos: pos + 1, MaxPos: extent}
 
->>>>>>> 547667e7
 }
 
 // A TypedExpression is an expression that declares the Type Contract
