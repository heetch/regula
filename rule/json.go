--- conflicted
+++ resolved
@@ -7,83 +7,6 @@
 	"github.com/tidwall/gjson"
 )
 
-<<<<<<< HEAD
-type operator struct {
-	kind     string
-	operands []Expr
-}
-
-func (o *operator) PushExpr(e Expr) {
-	o.operands = append(o.operands, e)
-}
-
-func (o *operator) Same(c ComparableExpression) bool {
-	if o.kind == c.GetKind() {
-		o2, ok := c.(operander)
-		if ok {
-			ops := o2.Operands()
-			len1 := len(o.operands)
-			len2 := len(ops)
-			if len1 != len2 {
-				return false
-			}
-			for i := 0; i < len1; i++ {
-				ce1 := o.operands[i].(ComparableExpression)
-				ce2 := ops[i].(ComparableExpression)
-				if !ce1.Same(ce2) {
-					return false
-				}
-			}
-			return true
-		}
-		return false
-	}
-	return false
-}
-
-//
-func (o *operator) GetKind() string {
-	return o.kind
-}
-
-func (o *operator) UnmarshalJSON(data []byte) error {
-	var node struct {
-		Kind     string
-		Operands operands
-	}
-
-	err := json.Unmarshal(data, &node)
-	if err != nil {
-		return err
-	}
-
-	o.operands = node.Operands.Exprs
-	o.kind = node.Kind
-
-	return nil
-}
-
-func (o *operator) MarshalJSON() ([]byte, error) {
-	var op struct {
-		Kind     string `json:"kind"`
-		Operands []Expr `json:"operands"`
-	}
-
-	op.Kind = o.kind
-	op.Operands = o.operands
-	return json.Marshal(&op)
-}
-
-func (o *operator) Eval(params Params) (*Value, error) {
-	return nil, nil
-}
-
-func (o *operator) Operands() []Expr {
-	return o.operands
-}
-
-=======
->>>>>>> 547667e7
 type operands struct {
 	Ops   []json.RawMessage `json:"operands"`
 	Exprs []Expr
