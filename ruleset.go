--- conflicted
+++ resolved
@@ -4,11 +4,7 @@
 	"encoding/json"
 	"errors"
 
-<<<<<<< HEAD
 	rerrors "github.com/heetch/regula/errors"
-	"github.com/heetch/regula/param"
-=======
->>>>>>> a5fe8568
 	"github.com/heetch/regula/rule"
 )
 
