package regula

import (
	"encoding/json"
	"errors"

<<<<<<< HEAD
	"github.com/heetch/regula/errortype"
	"github.com/heetch/regula/param"
=======
	rerrors "github.com/heetch/regula/errors"
>>>>>>> 50c617d6
	"github.com/heetch/regula/rule"
)

// A Ruleset is list of rules that must return the same type.
type Ruleset struct {
	Rules []*rule.Rule `json:"rules"`
	Type  string       `json:"type"`
}

// NewStringRuleset creates a ruleset which rules all return a string otherwise
// ErrRulesetIncoherentType is returned.
func NewStringRuleset(rules ...*rule.Rule) (*Ruleset, error) {
	return newRuleset("string", rules...)
}

// NewBoolRuleset creates a ruleset which rules all return a bool otherwise
// ErrRulesetIncoherentType is returned.
func NewBoolRuleset(rules ...*rule.Rule) (*Ruleset, error) {
	return newRuleset("bool", rules...)
}

// NewInt64Ruleset creates a ruleset which rules all return an int64 otherwise
// ErrRulesetIncoherentType is returned.
func NewInt64Ruleset(rules ...*rule.Rule) (*Ruleset, error) {
	return newRuleset("int64", rules...)
}

// NewFloat64Ruleset creates a ruleset which rules all return an float64 otherwise
// ErrRulesetIncoherentType is returned.
func NewFloat64Ruleset(rules ...*rule.Rule) (*Ruleset, error) {
	return newRuleset("float64", rules...)
}

func newRuleset(typ string, rules ...*rule.Rule) (*Ruleset, error) {
	rs := Ruleset{
		Rules: rules,
		Type:  typ,
	}

	err := rs.validate()
	if err != nil {
		return nil, err
	}

	return &rs, nil
}

// Eval evaluates every rule of the ruleset until one matches.
// It returns rule.ErrNoMatch if no rule matches the given context.
func (r *Ruleset) Eval(params param.Params) (*rule.Value, error) {
	for _, rl := range r.Rules {
		res, err := rl.Eval(params)
<<<<<<< HEAD
		if err != errortype.ErrNoMatch {
=======
		if err != rerrors.ErrNoMatch {
>>>>>>> 50c617d6
			return res, err
		}
	}

<<<<<<< HEAD
	return nil, errortype.ErrNoMatch
=======
	return nil, rerrors.ErrNoMatch
>>>>>>> 50c617d6
}

// UnmarshalJSON implements the json.Unmarshaler interface.
func (r *Ruleset) UnmarshalJSON(data []byte) error {
	type ruleset Ruleset
	if err := json.Unmarshal(data, (*ruleset)(r)); err != nil {
		return err
	}

	if r.Type != "string" && r.Type != "bool" && r.Type != "int64" && r.Type != "float64" {
		return errors.New("unsupported ruleset type")
	}

	return r.validate()
}

// Params returns a list of all the parameters used in all the underlying rules.
func (r *Ruleset) Params() []rule.Param {
	bm := make(map[string]bool)
	var params []rule.Param

	for _, rl := range r.Rules {
		ps := rl.Params()
		for _, p := range ps {
			if !bm[p.Name] {
				params = append(params, p)
				bm[p.Name] = true
			}
		}
	}

	return params
}

func (r *Ruleset) validate() error {
	paramTypes := make(map[string]string)

	for _, rl := range r.Rules {
		if rl.Result.Type != r.Type {
<<<<<<< HEAD
			return errortype.ErrRulesetIncoherentType
=======
			return rerrors.ErrRulesetIncoherentType
>>>>>>> 50c617d6
		}

		ps := rl.Params()
		for _, p := range ps {
			tp, ok := paramTypes[p.Name]
			if ok {
				if p.Type != tp {
<<<<<<< HEAD
					return errortype.ErrRulesetIncoherentType
=======
					return rerrors.ErrRulesetIncoherentType
>>>>>>> 50c617d6
				}
			} else {
				paramTypes[p.Name] = p.Type
			}
		}
	}

	return nil
}

// Signature represents the signature of a ruleset.
type Signature struct {
	ReturnType string
	ParamTypes map[string]string
}

// NewSignature returns the Signature of the given ruleset.
func NewSignature(rs *Ruleset) *Signature {
	pt := make(map[string]string)
	for _, p := range rs.Params() {
		pt[p.Name] = p.Type
	}

	return &Signature{
		ParamTypes: pt,
		ReturnType: rs.Type,
	}
}<|MERGE_RESOLUTION|>--- conflicted
+++ resolved
@@ -4,12 +4,8 @@
 	"encoding/json"
 	"errors"
 
-<<<<<<< HEAD
-	"github.com/heetch/regula/errortype"
+	rerrors "github.com/heetch/regula/errors"
 	"github.com/heetch/regula/param"
-=======
-	rerrors "github.com/heetch/regula/errors"
->>>>>>> 50c617d6
 	"github.com/heetch/regula/rule"
 )
 
@@ -62,20 +58,12 @@
 func (r *Ruleset) Eval(params param.Params) (*rule.Value, error) {
 	for _, rl := range r.Rules {
 		res, err := rl.Eval(params)
-<<<<<<< HEAD
-		if err != errortype.ErrNoMatch {
-=======
 		if err != rerrors.ErrNoMatch {
->>>>>>> 50c617d6
 			return res, err
 		}
 	}
 
-<<<<<<< HEAD
-	return nil, errortype.ErrNoMatch
-=======
 	return nil, rerrors.ErrNoMatch
->>>>>>> 50c617d6
 }
 
 // UnmarshalJSON implements the json.Unmarshaler interface.
@@ -115,11 +103,7 @@
 
 	for _, rl := range r.Rules {
 		if rl.Result.Type != r.Type {
-<<<<<<< HEAD
-			return errortype.ErrRulesetIncoherentType
-=======
 			return rerrors.ErrRulesetIncoherentType
->>>>>>> 50c617d6
 		}
 
 		ps := rl.Params()
@@ -127,11 +111,7 @@
 			tp, ok := paramTypes[p.Name]
 			if ok {
 				if p.Type != tp {
-<<<<<<< HEAD
-					return errortype.ErrRulesetIncoherentType
-=======
 					return rerrors.ErrRulesetIncoherentType
->>>>>>> 50c617d6
 				}
 			} else {
 				paramTypes[p.Name] = p.Type
